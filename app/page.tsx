<<<<<<< HEAD
import Link from "next/link";

export default function Home() {
  return (
    <div className="relative flex min-h-screen flex-col overflow-hidden bg-white text-brand-deep">
      <div className="pointer-events-none absolute inset-0 -z-10">
        <div className="absolute inset-0 bg-[linear-gradient(135deg,#ffffff_40%,#fff5eb_100%)]" />
        <div className="absolute -left-32 top-16 h-[420px] w-[220px] rotate-6 bg-[repeating-linear-gradient(150deg,#1e1b32, #1e1b32_14px,#ffffff_14px,#ffffff_32px,#ff7a23_32px,#ff7a23_46px,#ffffff_46px,#ffffff_64px)] opacity-70 shadow-[0_28px_60px_rgba(15,23,42,0.15)]" />
        <div className="absolute -right-36 bottom-0 h-[380px] w-[260px] -rotate-3 bg-[repeating-linear-gradient(210deg,#2e88c9,#2e88c9_16px,#ffffff_16px,#ffffff_36px,#ffb23f_36px,#ffb23f_52px,#ffffff_52px,#ffffff_72px)] opacity-60 shadow-[0_28px_60px_rgba(15,23,42,0.15)]" />
        <div className="absolute left-1/2 top-20 h-40 w-40 -translate-x-1/2 rounded-full bg-[#ffb85c]/35 blur-2xl" />
        <div className="absolute left-10 top-1/2 h-36 w-36 -translate-y-1/2 rounded-full bg-[#5cd6ca]/40 blur-2xl" />
        <div className="absolute right-12 top-24 h-32 w-32 rounded-full bg-[#ff5c5c]/28 blur-2xl" />
      </div>

      <main className="flex flex-1 items-center justify-center px-6 py-12 md:px-12">
        <section className="relative flex w-full max-w-6xl flex-col items-center gap-10 rounded-[56px] border border-[#ffe0c2] bg-white px-10 py-16 text-center shadow-[0_32px_70px_rgba(15,23,42,0.18)] md:px-16">
          <div className="pointer-events-none absolute inset-6 -z-10 rounded-[48px] bg-[radial-gradient(circle_at_18%_20%,rgba(255,122,35,0.18),transparent_55%),radial-gradient(circle_at_80%_30%,rgba(46,136,201,0.16),transparent_60%),radial-gradient(circle_at_60%_85%,rgba(92,214,202,0.18),transparent_60%)]" />
          <div className="pointer-events-none absolute -top-28 left-1/2 h-60 w-[92%] -translate-x-1/2 rounded-[48px] bg-[linear-gradient(90deg,rgba(30,27,50,0.04),rgba(255,122,35,0.08))]" />

          <div className="relative flex flex-col items-center gap-3 text-brand-deep-soft">
            <span className="rounded-full bg-[#1e1b32] px-5 py-1 text-xs font-semibold uppercase tracking-[0.35em] text-white">
              Llegamos a Manta
            </span>
            <h1 className="bg-gradient-to-r from-[#ff7a23] via-[#ffc23a] to-[#2e88c9] bg-clip-text text-4xl font-black uppercase tracking-tight text-transparent sm:text-5xl">
              Inglés Rápido Manta
            </h1>
            <p className="max-w-2xl text-base text-brand-ink-muted sm:text-lg">
              Vive la energía de Inglés Rápido con una bienvenida vibrante. Registra tu asistencia y forma parte de la comunidad que dice
              <span className="ml-1 font-semibold text-brand-orange">#YouCanDoIt</span> cada día.
            </p>
          </div>

          <div className="relative flex flex-wrap items-center justify-center gap-6 text-left text-brand-deep">
            <div className="flex flex-col gap-2 rounded-[32px] bg-[#fff4eb] px-6 py-4 shadow-[0_16px_36px_rgba(255,178,63,0.32)]">
              <span className="text-sm font-semibold uppercase tracking-wide text-brand-orange">Impulsa tu inglés</span>
              <span className="text-base font-medium text-brand-ink-muted">
                Lecciones dinámicas, progreso real y mucha motivación.
              </span>
            </div>
            <div className="flex flex-col gap-2 rounded-[32px] bg-[#e7faf5] px-6 py-4 shadow-[0_16px_36px_rgba(92,214,202,0.32)]">
              <span className="text-sm font-semibold uppercase tracking-wide text-brand-teal">Conecta con tu equipo</span>
              <span className="text-base font-medium text-brand-ink-muted">
                Saluda a tus compañeros y prepárate para aprender juntos.
              </span>
            </div>
            <div className="flex flex-col gap-2 rounded-[32px] bg-[#eef3ff] px-6 py-4 shadow-[0_16px_36px_rgba(46,136,201,0.28)]">
              <span className="text-sm font-semibold uppercase tracking-wide text-brand-ink">Charlas internacionales</span>
              <span className="text-base font-medium text-brand-ink-muted">
                Prepárate para conversar con extranjeros y practicar tus nuevas habilidades.
              </span>
            </div>
          </div>

          <Link
            href="/registro"
            className="cta-ripple inline-flex items-center justify-center rounded-full bg-brand-orange px-20 py-8 text-2xl font-semibold uppercase tracking-wide text-white shadow-[0_28px_48px_rgba(255,122,35,0.32)] focus-visible:outline focus-visible:outline-4 focus-visible:outline-offset-2 focus-visible:outline-[#00bfa6]"
          >
            Haz clic aquí para continuar
          </Link>
=======
import Image from "next/image";
import Link from "next/link";
import hero from "@/assets/home.png";
import { AttendanceBoard } from "@/components/attendance-board";
import {
  getActiveAttendances,
  type ActiveAttendance,
} from "./db";

type SearchParams = {
  saludo?: string;
  despedida?: string;
  nombre?: string;
};

type PageProps = {
  searchParams?: Promise<Record<string, string | string[] | undefined>>;
};

function decodeName(nombre?: string) {
  if (!nombre) return "";
  try {
    return decodeURIComponent(nombre);
  } catch (error) {
    return nombre;
  }
}

function buildMessage({ saludo, despedida, nombre }: SearchParams) {
  const safeName = decodeName(nombre);

  if (saludo) {
    return {
      tone: "positivo" as const,
      text: `¡Bienvenido/a, ${safeName || "estudiante"}! Tu registro quedó confirmado.`,
    };
  }

  if (despedida) {
    return {
      tone: "informativo" as const,
      text: `¡Hasta pronto, ${safeName || "estudiante"}! Gracias por compartir esta sesión con nosotros.`,
    };
  }

  return null;
}

function MessageBanner({
  message,
}: {
  message: ReturnType<typeof buildMessage>;
}) {
  if (!message) return null;

  const toneStyles =
    message.tone === "positivo"
      ? "border-brand-teal bg-white/80"
      : "border-brand-orange bg-white/70";

  return (
    <div
      className={`w-full max-w-3xl rounded-3xl border px-6 py-4 text-center text-lg font-semibold shadow-md ${toneStyles}`}
    >
      {message.text}
    </div>
  );
}

async function resolveSearchParams(
  searchParams: PageProps["searchParams"],
): Promise<SearchParams | undefined> {
  if (!searchParams) {
    return undefined;
  }

  const resolved = await searchParams;
  if (!resolved) {
    return undefined;
  }

  const saludoRaw = resolved.saludo;
  const despedidaRaw = resolved.despedida;
  const nombreRaw = resolved.nombre;

  return {
    saludo: Array.isArray(saludoRaw) ? saludoRaw[0] : saludoRaw,
    despedida: Array.isArray(despedidaRaw) ? despedidaRaw[0] : despedidaRaw,
    nombre: Array.isArray(nombreRaw) ? nombreRaw[0] : nombreRaw,
  };
}

export default async function Home({ searchParams }: PageProps) {
  let attendances: ActiveAttendance[] = [];
  let dataError: string | null = null;
  const resolvedParams = await resolveSearchParams(searchParams);

  try {
    attendances = await getActiveAttendances();
  } catch (error) {
    console.error("No se pudieron cargar las asistencias", error);
    dataError =
      "No pudimos conectar con la base de datos. La lista puede estar incompleta por ahora.";
  }

  const message = resolvedParams ? buildMessage(resolvedParams) : null;

  return (
    <div className="flex min-h-screen flex-col">
      <main className="mx-auto flex w-full max-w-6xl flex-1 flex-col items-center px-6 py-12 md:px-10 lg:px-16">
        <div className="flex w-full flex-col items-center gap-10 text-center md:gap-12">
          <MessageBanner message={message} />
          <section className="grid w-full gap-8 rounded-[40px] bg-white/85 p-8 shadow-2xl backdrop-blur lg:grid-cols-[1.2fr_1fr] lg:items-center lg:p-12">
            <div className="flex flex-col gap-6 text-left">
              <p className="inline-flex items-center justify-start gap-2 text-sm font-semibold uppercase tracking-[0.25em] text-brand-deep-soft">
                Inglés Rápido · Manta
              </p>
              <h1 className="text-4xl font-black leading-tight text-brand-deep sm:text-5xl lg:text-6xl">
                ¡Llegamos a Manta!
              </h1>
              <p className="max-w-xl text-lg leading-relaxed text-brand-ink-soft sm:text-xl">
                Te damos la bienvenida a nuestro centro de aprendizaje. Regístrate para tu clase de hoy, revisa quién ya está en la sala y vive la experiencia <span className="font-semibold text-brand-teal">#YouCanDoIt</span> de Inglés Rápido.
              </p>
              <div className="mt-2 flex flex-wrap gap-4">
                <Link
                  href="/registro"
                  className="inline-flex items-center justify-center gap-2 rounded-full bg-brand-orange px-7 py-3 text-base font-semibold uppercase tracking-wide text-white shadow-lg transition hover:bg-[#ff6a00] focus-visible:outline focus-visible:outline-4 focus-visible:outline-offset-2 focus-visible:outline-[#00bfa6]"
                >
                  Registrar asistencia
                </Link>
                <Link
                  href="/registro"
                  className="inline-flex items-center justify-center gap-2 rounded-full border-2 border-[rgba(30,27,50,0.25)] px-6 py-3 text-base font-semibold text-brand-deep transition hover:border-[rgba(30,27,50,0.55)]"
                >
                  Ir al kiosco
                </Link>
              </div>
            </div>
            <div className="relative mx-auto h-72 w-full max-w-sm overflow-hidden rounded-[32px] bg-gradient-to-br from-[#ff7a23e6] via-[#ffc23acc] to-[#00bfa6cc] p-4 shadow-2xl">
              <div className="absolute inset-0 rounded-[28px] border border-white/40"></div>
              <Image
                src={hero}
                alt="Estudiante celebrando el inicio de clases"
                className="h-full w-full rounded-[24px] object-cover"
                priority
              />
            </div>
          </section>
        </div>

        <section className="mt-14 flex w-full flex-col gap-6 rounded-[36px] bg-white/85 p-8 shadow-2xl backdrop-blur md:p-12">
          <header className="flex flex-col gap-2 text-left md:flex-row md:items-end md:justify-between">
            <div>
              <h2 className="text-2xl font-bold text-brand-deep md:text-3xl">
                Estudiantes actualmente en clase
              </h2>
              <p className="text-base text-brand-ink-muted md:text-lg">
                Presiona tu nombre cuando quieras retirarte. Cerraremos sesiones automáticamente a las 20:30 si olvidas salir.
              </p>
            </div>
            <span className="inline-flex items-center justify-center rounded-full bg-brand-teal-soft px-4 py-2 text-sm font-semibold uppercase tracking-wide text-brand-teal">
              {attendances.length} {attendances.length === 1 ? "estudiante" : "estudiantes"}
            </span>
          </header>
          {dataError && (
            <p className="rounded-3xl border border-brand-orange bg-white/85 px-5 py-3 text-sm font-medium text-brand-ink">
              {dataError}
            </p>
          )}
          <AttendanceBoard attendances={attendances} />
>>>>>>> 98b2bb7e
        </section>
      </main>
    </div>
  );
}<|MERGE_RESOLUTION|>--- conflicted
+++ resolved
@@ -1,64 +1,3 @@
-<<<<<<< HEAD
-import Link from "next/link";
-
-export default function Home() {
-  return (
-    <div className="relative flex min-h-screen flex-col overflow-hidden bg-white text-brand-deep">
-      <div className="pointer-events-none absolute inset-0 -z-10">
-        <div className="absolute inset-0 bg-[linear-gradient(135deg,#ffffff_40%,#fff5eb_100%)]" />
-        <div className="absolute -left-32 top-16 h-[420px] w-[220px] rotate-6 bg-[repeating-linear-gradient(150deg,#1e1b32, #1e1b32_14px,#ffffff_14px,#ffffff_32px,#ff7a23_32px,#ff7a23_46px,#ffffff_46px,#ffffff_64px)] opacity-70 shadow-[0_28px_60px_rgba(15,23,42,0.15)]" />
-        <div className="absolute -right-36 bottom-0 h-[380px] w-[260px] -rotate-3 bg-[repeating-linear-gradient(210deg,#2e88c9,#2e88c9_16px,#ffffff_16px,#ffffff_36px,#ffb23f_36px,#ffb23f_52px,#ffffff_52px,#ffffff_72px)] opacity-60 shadow-[0_28px_60px_rgba(15,23,42,0.15)]" />
-        <div className="absolute left-1/2 top-20 h-40 w-40 -translate-x-1/2 rounded-full bg-[#ffb85c]/35 blur-2xl" />
-        <div className="absolute left-10 top-1/2 h-36 w-36 -translate-y-1/2 rounded-full bg-[#5cd6ca]/40 blur-2xl" />
-        <div className="absolute right-12 top-24 h-32 w-32 rounded-full bg-[#ff5c5c]/28 blur-2xl" />
-      </div>
-
-      <main className="flex flex-1 items-center justify-center px-6 py-12 md:px-12">
-        <section className="relative flex w-full max-w-6xl flex-col items-center gap-10 rounded-[56px] border border-[#ffe0c2] bg-white px-10 py-16 text-center shadow-[0_32px_70px_rgba(15,23,42,0.18)] md:px-16">
-          <div className="pointer-events-none absolute inset-6 -z-10 rounded-[48px] bg-[radial-gradient(circle_at_18%_20%,rgba(255,122,35,0.18),transparent_55%),radial-gradient(circle_at_80%_30%,rgba(46,136,201,0.16),transparent_60%),radial-gradient(circle_at_60%_85%,rgba(92,214,202,0.18),transparent_60%)]" />
-          <div className="pointer-events-none absolute -top-28 left-1/2 h-60 w-[92%] -translate-x-1/2 rounded-[48px] bg-[linear-gradient(90deg,rgba(30,27,50,0.04),rgba(255,122,35,0.08))]" />
-
-          <div className="relative flex flex-col items-center gap-3 text-brand-deep-soft">
-            <span className="rounded-full bg-[#1e1b32] px-5 py-1 text-xs font-semibold uppercase tracking-[0.35em] text-white">
-              Llegamos a Manta
-            </span>
-            <h1 className="bg-gradient-to-r from-[#ff7a23] via-[#ffc23a] to-[#2e88c9] bg-clip-text text-4xl font-black uppercase tracking-tight text-transparent sm:text-5xl">
-              Inglés Rápido Manta
-            </h1>
-            <p className="max-w-2xl text-base text-brand-ink-muted sm:text-lg">
-              Vive la energía de Inglés Rápido con una bienvenida vibrante. Registra tu asistencia y forma parte de la comunidad que dice
-              <span className="ml-1 font-semibold text-brand-orange">#YouCanDoIt</span> cada día.
-            </p>
-          </div>
-
-          <div className="relative flex flex-wrap items-center justify-center gap-6 text-left text-brand-deep">
-            <div className="flex flex-col gap-2 rounded-[32px] bg-[#fff4eb] px-6 py-4 shadow-[0_16px_36px_rgba(255,178,63,0.32)]">
-              <span className="text-sm font-semibold uppercase tracking-wide text-brand-orange">Impulsa tu inglés</span>
-              <span className="text-base font-medium text-brand-ink-muted">
-                Lecciones dinámicas, progreso real y mucha motivación.
-              </span>
-            </div>
-            <div className="flex flex-col gap-2 rounded-[32px] bg-[#e7faf5] px-6 py-4 shadow-[0_16px_36px_rgba(92,214,202,0.32)]">
-              <span className="text-sm font-semibold uppercase tracking-wide text-brand-teal">Conecta con tu equipo</span>
-              <span className="text-base font-medium text-brand-ink-muted">
-                Saluda a tus compañeros y prepárate para aprender juntos.
-              </span>
-            </div>
-            <div className="flex flex-col gap-2 rounded-[32px] bg-[#eef3ff] px-6 py-4 shadow-[0_16px_36px_rgba(46,136,201,0.28)]">
-              <span className="text-sm font-semibold uppercase tracking-wide text-brand-ink">Charlas internacionales</span>
-              <span className="text-base font-medium text-brand-ink-muted">
-                Prepárate para conversar con extranjeros y practicar tus nuevas habilidades.
-              </span>
-            </div>
-          </div>
-
-          <Link
-            href="/registro"
-            className="cta-ripple inline-flex items-center justify-center rounded-full bg-brand-orange px-20 py-8 text-2xl font-semibold uppercase tracking-wide text-white shadow-[0_28px_48px_rgba(255,122,35,0.32)] focus-visible:outline focus-visible:outline-4 focus-visible:outline-offset-2 focus-visible:outline-[#00bfa6]"
-          >
-            Haz clic aquí para continuar
-          </Link>
-=======
 import Image from "next/image";
 import Link from "next/link";
 import hero from "@/assets/home.png";
@@ -229,7 +168,6 @@
             </p>
           )}
           <AttendanceBoard attendances={attendances} />
->>>>>>> 98b2bb7e
         </section>
       </main>
     </div>
