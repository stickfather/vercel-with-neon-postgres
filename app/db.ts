import { neon } from "@neondatabase/serverless";

let sqlInstance: ReturnType<typeof neon> | null = null;

export const TIMEZONE = "America/Guayaquil";

type SqlRow = Record<string, unknown>;

function getSqlClient() {
  const connectionString = process.env.DATABASE_URL;
  if (!connectionString) {
    throw new Error("No DATABASE_URL environment variable");
  }
  if (!sqlInstance) {
    sqlInstance = neon(connectionString);
  }
  return sqlInstance;
}

function normalizeRows<T extends SqlRow>(result: unknown): T[] {
  if (Array.isArray(result)) {
    if (!result.length) return [];
    if (Array.isArray(result[0])) return [];
    return result as T[];
  }
  if (result && typeof result === "object" && "rows" in result) {
    const rows = (result as { rows?: unknown }).rows;
    if (Array.isArray(rows)) {
      return normalizeRows<T>(rows);
    }
  }
  return [];
}

/* ========= Domain types ========= */

export type StudentName = {
  fullName: string;
};

export type LessonOption = {
  id: number;
  lesson: string;
  level: string;
  sequence: number | null;
};

export type LevelLessons = {
  level: string;
  lessons: LessonOption[];
};

export type ActiveAttendance = {
  id: number;
  fullName: string;
  lesson: string | null;
  level: string | null;
  checkInTime: string;
};

export type StaffDirectoryEntry = {
  id: number;
  fullName: string;
  role: string | null;
};

export type ActiveStaffAttendance = {
  id: string;       // UI treats as string
  staffId: number;
  fullName: string;
  checkInTime: string;
};

export type StaffMemberRecord = {
  id: number;
  fullName: string;
  role: string | null;
  active: boolean;
  hourlyWage: number | null;
  weeklyHours: number | null;
};

/* ========= Session auto-closure ========= */

export async function closeExpiredSessions(sql = getSqlClient()) {
  await sql`
    UPDATE student_attendance AS sa
    SET checkout_time = date_trunc('day', sa.checkin_time AT TIME ZONE ${TIMEZONE})
      + INTERVAL '20 hours 30 minutes'
    WHERE sa.checkout_time IS NULL
      AND timezone(${TIMEZONE}, now()) >= date_trunc('day', sa.checkin_time AT TIME ZONE ${TIMEZONE})
      + INTERVAL '20 hours 30 minutes'
  `;
}

<<<<<<< HEAD
export async function closeExpiredStaffSessions(sql = getSqlClient()) {
  await sql`
    UPDATE staff_attendance AS sa
    SET checkout_time = date_trunc('day', sa.checkin_time AT TIME ZONE ${TIMEZONE})
      + INTERVAL '20 hours 30 minutes'
    WHERE sa.checkout_time IS NULL
      AND timezone(${TIMEZONE}, now()) >= date_trunc('day', sa.checkin_time AT TIME ZONE ${TIMEZONE})
      + INTERVAL '20 hours 30 minutes'
  `;
}

/* ========= Students ========= */

export async function getStudentDirectory(): Promise<StudentName[]> {
=======
async function getStudentDirectory(): Promise<StudentName[]> {
>>>>>>> 418a6954
  const sql = getSqlClient();
  await closeExpiredSessions(sql);

  const rows = normalizeRows<SqlRow>(await sql`
    SELECT DISTINCT COALESCE(s.full_name, sa.full_name) AS full_name
    FROM student_attendance sa
    LEFT JOIN students s ON s.id = sa.student_id
    WHERE COALESCE(s.full_name, sa.full_name) IS NOT NULL
    ORDER BY full_name ASC
  `);

  return rows
    .map((row) => ({ fullName: row.full_name as string }))
    .filter((entry) => entry.fullName?.trim().length);
}

async function getLevelsWithLessons(): Promise<LevelLessons[]> {
  const sql = getSqlClient();

  const rows = normalizeRows<SqlRow>(await sql`
    SELECT id, lesson, level, seq
    FROM lessons
    ORDER BY level ASC, seq ASC NULLS LAST, lesson ASC
  `);

  const grouped = new Map<string, LessonOption[]>();

  for (const row of rows) {
    const level = ((row.level as string) ?? "").trim();
    if (!level) continue;
    if (!grouped.has(level)) grouped.set(level, []);
    grouped.get(level)!.push({
      id: Number(row.id),
      lesson: row.lesson as string,
      level,
      sequence: row.seq === null ? null : Number(row.seq),
    });
  }

  return Array.from(grouped.entries())
    .map(([level, lessons]) => ({ level, lessons }))
    .filter((entry) => entry.lessons.length);
}

async function getActiveAttendances(): Promise<ActiveAttendance[]> {
  const sql = getSqlClient();
  await closeExpiredSessions(sql);

  const rows = normalizeRows<SqlRow>(await sql`
    SELECT
      sa.id,
      COALESCE(s.full_name, sa.full_name) AS full_name,
      sa.checkin_time,
      l.lesson,
      l.level
    FROM student_attendance sa
    LEFT JOIN students s ON s.id = sa.student_id
    LEFT JOIN lessons l ON l.id = sa.lesson_id
    WHERE sa.checkout_time IS NULL
    ORDER BY sa.checkin_time ASC
  `);

  return rows
    .map((row) => ({
      id: Number(row.id),
      fullName: (row.full_name as string | null) ?? "",
      lesson: (row.lesson as string | null) ?? null,
      level: (row.level as string | null) ?? null,
      checkInTime: row.checkin_time as string,
    }))
    .filter((attendance) => attendance.fullName.trim().length);
}

async function findStudentIdByName(
  sql: ReturnType<typeof neon>,
  fullName: string,
): Promise<number | null> {
  const normalized = fullName.trim();
  if (!normalized) return null;

  const studentRow = normalizeRows<SqlRow>(await sql`
    SELECT id
    FROM students
    WHERE LOWER(full_name) = LOWER(${normalized})
    LIMIT 1
  `);
  if (studentRow.length) return Number(studentRow[0].id);

  const attendanceRow = normalizeRows<SqlRow>(await sql`
    SELECT student_id
    FROM student_attendance
    WHERE LOWER(full_name) = LOWER(${normalized})
      AND student_id IS NOT NULL
    ORDER BY checkin_time DESC
    LIMIT 1
  `);
  if (attendanceRow.length) return Number(attendanceRow[0].student_id);

  return null;
}

<<<<<<< HEAD
/**
 * Check-in by student full name; resolves student_id internally.
 * Returns the new student_attendance id.
 */
export async function registerCheckIn({
=======
async function registerCheckIn({
>>>>>>> 418a6954
  fullName,
  lessonId,
  level,
}: {
  fullName: string;
  lessonId: number;
  level: string;
}): Promise<number> {
  const sql = getSqlClient();
  await closeExpiredSessions(sql);

  const trimmedName = fullName.trim();
  if (!trimmedName) {
    throw new Error("El nombre del estudiante es obligatorio.");
  }

  const lessonRows = normalizeRows<SqlRow>(await sql`
    SELECT id, level
    FROM lessons
    WHERE id = ${lessonId}
    LIMIT 1
  `);
  if (!lessonRows.length) {
    throw new Error("La lección seleccionada no existe.");
  }

  const lesson = lessonRows[0];
  const lessonLevel = (lesson.level as string | null) ?? "";
  if (lessonLevel.toLowerCase() !== level.trim().toLowerCase()) {
    throw new Error("La lección no corresponde al nivel elegido.");
  }

  const studentId = await findStudentIdByName(sql, trimmedName);
  if (studentId === null) {
    throw new Error("No se encontró el estudiante en la base de datos.");
  }

  const existingRows = normalizeRows<SqlRow>(await sql`
    SELECT id
    FROM student_attendance
    WHERE checkout_time IS NULL
      AND (
        student_id = ${studentId}
        OR LOWER(full_name) = LOWER(${trimmedName})
      )
    LIMIT 1
  `);
  if (existingRows.length) {
    throw new Error("El estudiante ya tiene una asistencia abierta.");
  }

  const insertedRows = normalizeRows<SqlRow>(await sql`
    INSERT INTO student_attendance (student_id, full_name, lesson_id, checkin_time)
    VALUES (${studentId}, ${trimmedName}, ${lessonId}, now())
    RETURNING id
  `);

  return Number(insertedRows[0].id);
}

async function registerCheckOut(attendanceId: number): Promise<void> {
  const sql = getSqlClient();
  await closeExpiredSessions(sql);

  const updatedRows = normalizeRows<SqlRow>(await sql`
    UPDATE student_attendance
    SET checkout_time = now()
    WHERE id = ${attendanceId}
      AND checkout_time IS NULL
    RETURNING id
  `);

  if (!updatedRows.length) {
    throw new Error("La asistencia ya estaba cerrada o no existe.");
  }
}

<<<<<<< HEAD
/* ========= Staff ========= */

export async function getStaffDirectory(): Promise<StaffDirectoryEntry[]> {
  const sql = getSqlClient();

  const rows = normalizeRows<SqlRow>(await sql`
    SELECT id, full_name, role
    FROM staff_members
    WHERE active IS TRUE
    ORDER BY full_name ASC
  `);

  return rows
    .map((row) => ({
      id: Number(row.id),
      fullName: ((row.full_name as string | null) ?? "").trim(),
      role: (row.role as string | null) ?? null,
    }))
    .filter((member) => member.fullName.length > 0);
}

export async function getActiveStaffAttendances(): Promise<ActiveStaffAttendance[]> {
  const sql = getSqlClient();
  await closeExpiredStaffSessions(sql);

  const rows = normalizeRows<SqlRow>(await sql`
    SELECT sa.id, sa.staff_id, sm.full_name, sa.checkin_time
    FROM staff_attendance sa
    LEFT JOIN staff_members sm ON sm.id = sa.staff_id
    WHERE sa.checkout_time IS NULL
    ORDER BY sa.checkin_time ASC
  `);

  return rows
    .map((row) => ({
      id: String(row.id),
      staffId: Number(row.staff_id),
      fullName: ((row.full_name as string | null) ?? "").trim(),
      checkInTime: row.checkin_time as string,
    }))
    .filter((attendance) => attendance.fullName.length > 0);
}

export async function registerStaffCheckIn({
  staffId,
}: {
  staffId: number;
}): Promise<{ attendanceId: string; staffName: string }> {
  const sql = getSqlClient();
  await closeExpiredStaffSessions(sql);

  const staffRows = normalizeRows<SqlRow>(await sql`
    SELECT id, full_name, active
    FROM staff_members
    WHERE id = ${staffId}
    LIMIT 1
  `);
  if (!staffRows.length) {
    throw new Error("No encontramos a la persona seleccionada en la base de datos.");
  }

  const staffRecord = staffRows[0];
  const staffName = ((staffRecord.full_name as string | null) ?? "").trim();
  const isActive = Boolean(staffRecord.active ?? true);

  if (!staffName) {
    throw new Error("El miembro del personal no tiene un nombre registrado.");
  }
  if (!isActive) {
    throw new Error("El miembro del personal está marcado como inactivo.");
  }

  const existingRows = normalizeRows<SqlRow>(await sql`
    SELECT id
    FROM staff_attendance
    WHERE checkout_time IS NULL
      AND staff_id = ${staffId}
    LIMIT 1
  `);
  if (existingRows.length) {
    throw new Error("Esta persona ya tiene una asistencia abierta.");
  }

  // If staff_attendance.id is IDENTITY/SERIAL, replace this with DEFAULT
  const nextIdRows = normalizeRows<SqlRow>(await sql`
    SELECT COALESCE(MAX(id), 0) + 1 AS next_id
    FROM staff_attendance
  `);
  const nextId = Number(nextIdRows[0]?.next_id ?? 1);

  const insertedRows = normalizeRows<SqlRow>(await sql`
    INSERT INTO staff_attendance (id, staff_id, checkin_time)
    VALUES (${nextId}, ${staffId}, now())
    RETURNING id
  `);

  return { attendanceId: String(insertedRows[0].id), staffName };
}

export async function registerStaffCheckOut(attendanceId: string): Promise<void> {
  const sql = getSqlClient();
  await closeExpiredStaffSessions(sql);

  const parsedId = Number(attendanceId);
  if (!Number.isFinite(parsedId)) {
    throw new Error("La asistencia seleccionada no es válida.");
  }

  const updatedRows = normalizeRows<SqlRow>(await sql`
    UPDATE staff_attendance
    SET checkout_time = now()
    WHERE id = ${parsedId}
      AND checkout_time IS NULL
    RETURNING id
  `);
  if (!updatedRows.length) {
    throw new Error("La asistencia ya estaba cerrada o no existe.");
  }
}

function toNullableNumber(value: unknown): number | null {
  if (value === null || value === undefined || value === "") return null;
  const parsed = Number(value);
  return Number.isFinite(parsed) ? parsed : null;
}

export async function listStaffMembers(): Promise<StaffMemberRecord[]> {
  const sql = getSqlClient();

  const rows = normalizeRows<SqlRow>(await sql`
    SELECT id, full_name, role, active, hourly_wage, weekly_hours
    FROM staff_members
    ORDER BY full_name ASC
  `);

  return rows.map((row) => ({
    id: Number(row.id),
    fullName: ((row.full_name as string | null) ?? "").trim(),
    role: (row.role as string | null) ?? null,
    active: Boolean(row.active ?? false),
    hourlyWage: toNullableNumber(row.hourly_wage),
    weeklyHours: toNullableNumber(row.weekly_hours),
  }));
}

export async function createStaffMember({
  fullName,
  role,
  hourlyWage,
  weeklyHours,
  active = true,
}: {
  fullName: string;
  role?: string | null;
  hourlyWage?: number | string | null;
  weeklyHours?: number | string | null;
  active?: boolean;
}): Promise<StaffMemberRecord> {
  const sql = getSqlClient();

  const sanitizedName = fullName.trim();
  if (!sanitizedName) {
    throw new Error("El nombre del personal es obligatorio.");
  }

  const sanitizedRole = role ? role.trim() : null;
  const wageValue = toNullableNumber(hourlyWage ?? null);
  const weeklyValue = toNullableNumber(weeklyHours ?? null);

  const rows = normalizeRows<SqlRow>(await sql`
    INSERT INTO staff_members (full_name, role, hourly_wage, weekly_hours, active)
    VALUES (${sanitizedName}, ${sanitizedRole}, ${wageValue}, ${weeklyValue}, ${active})
    RETURNING id, full_name, role, active, hourly_wage, weekly_hours
  `);

  return {
    id: Number(rows[0].id),
    fullName: sanitizedName,
    role: sanitizedRole,
    active,
    hourlyWage: wageValue,
    weeklyHours: weeklyValue,
  };
}

export async function updateStaffMember(
  id: number,
  {
    fullName,
    role,
    hourlyWage,
    weeklyHours,
    active,
  }: {
    fullName: string;
    role?: string | null;
    hourlyWage?: number | string | null;
    weeklyHours?: number | string | null;
    active: boolean;
  },
): Promise<StaffMemberRecord> {
  const sql = getSqlClient();

  const sanitizedName = fullName.trim();
  if (!sanitizedName) {
    throw new Error("El nombre del personal es obligatorio.");
  }

  const sanitizedRole = role ? role.trim() : null;
  const wageValue = toNullableNumber(hourlyWage ?? null);
  const weeklyValue = toNullableNumber(weeklyHours ?? null);

  const rows = normalizeRows<SqlRow>(await sql`
    UPDATE staff_members
    SET full_name = ${sanitizedName},
        role = ${sanitizedRole},
        hourly_wage = ${wageValue},
        weekly_hours = ${weeklyValue},
        active = ${active}
    WHERE id = ${id}
    RETURNING id, full_name, role, active, hourly_wage, weekly_hours
  `);

  if (!rows.length) {
    throw new Error("No encontramos a la persona seleccionada.");
  }

  return {
    id: Number(rows[0].id),
    fullName: sanitizedName,
    role: sanitizedRole,
    active,
    hourlyWage: wageValue,
    weeklyHours: weeklyValue,
  };
}

export async function deleteStaffMember(id: number): Promise<void> {
  const sql = getSqlClient();

  const rows = normalizeRows<SqlRow>(await sql`
    DELETE FROM staff_members
    WHERE id = ${id}
    RETURNING id
  `);

  if (!rows.length) {
    throw new Error("No se pudo eliminar al miembro del personal solicitado.");
  }
}
=======
export {
  TIMEZONE,
  closeExpiredSessions,
  getStudentDirectory,
  getLevelsWithLessons,
  getActiveAttendances,
  registerCheckIn,
  registerCheckOut,
};
>>>>>>> 418a6954
<|MERGE_RESOLUTION|>--- conflicted
+++ resolved
@@ -25,9 +25,7 @@
   }
   if (result && typeof result === "object" && "rows" in result) {
     const rows = (result as { rows?: unknown }).rows;
-    if (Array.isArray(rows)) {
-      return normalizeRows<T>(rows);
-    }
+    if (Array.isArray(rows)) return normalizeRows<T>(rows);
   }
   return [];
 }
@@ -65,7 +63,7 @@
 };
 
 export type ActiveStaffAttendance = {
-  id: string;       // UI treats as string
+  id: string; // UI treats as string
   staffId: number;
   fullName: string;
   checkInTime: string;
@@ -93,7 +91,6 @@
   `;
 }
 
-<<<<<<< HEAD
 export async function closeExpiredStaffSessions(sql = getSqlClient()) {
   await sql`
     UPDATE staff_attendance AS sa
@@ -108,9 +105,6 @@
 /* ========= Students ========= */
 
 export async function getStudentDirectory(): Promise<StudentName[]> {
-=======
-async function getStudentDirectory(): Promise<StudentName[]> {
->>>>>>> 418a6954
   const sql = getSqlClient();
   await closeExpiredSessions(sql);
 
@@ -127,7 +121,7 @@
     .filter((entry) => entry.fullName?.trim().length);
 }
 
-async function getLevelsWithLessons(): Promise<LevelLessons[]> {
+export async function getLevelsWithLessons(): Promise<LevelLessons[]> {
   const sql = getSqlClient();
 
   const rows = normalizeRows<SqlRow>(await sql`
@@ -155,7 +149,7 @@
     .filter((entry) => entry.lessons.length);
 }
 
-async function getActiveAttendances(): Promise<ActiveAttendance[]> {
+export async function getActiveAttendances(): Promise<ActiveAttendance[]> {
   const sql = getSqlClient();
   await closeExpiredSessions(sql);
 
@@ -212,15 +206,8 @@
   return null;
 }
 
-<<<<<<< HEAD
-/**
- * Check-in by student full name; resolves student_id internally.
- * Returns the new student_attendance id.
- */
+/** Check-in by student full name; resolves student_id internally. */
 export async function registerCheckIn({
-=======
-async function registerCheckIn({
->>>>>>> 418a6954
   fullName,
   lessonId,
   level,
@@ -233,9 +220,7 @@
   await closeExpiredSessions(sql);
 
   const trimmedName = fullName.trim();
-  if (!trimmedName) {
-    throw new Error("El nombre del estudiante es obligatorio.");
-  }
+  if (!trimmedName) throw new Error("El nombre del estudiante es obligatorio.");
 
   const lessonRows = normalizeRows<SqlRow>(await sql`
     SELECT id, level
@@ -243,9 +228,7 @@
     WHERE id = ${lessonId}
     LIMIT 1
   `);
-  if (!lessonRows.length) {
-    throw new Error("La lección seleccionada no existe.");
-  }
+  if (!lessonRows.length) throw new Error("La lección seleccionada no existe.");
 
   const lesson = lessonRows[0];
   const lessonLevel = (lesson.level as string | null) ?? "";
@@ -281,7 +264,7 @@
   return Number(insertedRows[0].id);
 }
 
-async function registerCheckOut(attendanceId: number): Promise<void> {
+export async function registerCheckOut(attendanceId: number): Promise<void> {
   const sql = getSqlClient();
   await closeExpiredSessions(sql);
 
@@ -298,7 +281,6 @@
   }
 }
 
-<<<<<<< HEAD
 /* ========= Staff ========= */
 
 export async function getStaffDirectory(): Promise<StaffDirectoryEntry[]> {
@@ -364,12 +346,8 @@
   const staffName = ((staffRecord.full_name as string | null) ?? "").trim();
   const isActive = Boolean(staffRecord.active ?? true);
 
-  if (!staffName) {
-    throw new Error("El miembro del personal no tiene un nombre registrado.");
-  }
-  if (!isActive) {
-    throw new Error("El miembro del personal está marcado como inactivo.");
-  }
+  if (!staffName) throw new Error("El miembro del personal no tiene un nombre registrado.");
+  if (!isActive) throw new Error("El miembro del personal está marcado como inactivo.");
 
   const existingRows = normalizeRows<SqlRow>(await sql`
     SELECT id
@@ -382,7 +360,7 @@
     throw new Error("Esta persona ya tiene una asistencia abierta.");
   }
 
-  // If staff_attendance.id is IDENTITY/SERIAL, replace this with DEFAULT
+  // If staff_attendance.id is IDENTITY/SERIAL, omit id column and values(nextId)
   const nextIdRows = normalizeRows<SqlRow>(await sql`
     SELECT COALESCE(MAX(id), 0) + 1 AS next_id
     FROM staff_attendance
@@ -460,9 +438,7 @@
   const sql = getSqlClient();
 
   const sanitizedName = fullName.trim();
-  if (!sanitizedName) {
-    throw new Error("El nombre del personal es obligatorio.");
-  }
+  if (!sanitizedName) throw new Error("El nombre del personal es obligatorio.");
 
   const sanitizedRole = role ? role.trim() : null;
   const wageValue = toNullableNumber(hourlyWage ?? null);
@@ -503,9 +479,7 @@
   const sql = getSqlClient();
 
   const sanitizedName = fullName.trim();
-  if (!sanitizedName) {
-    throw new Error("El nombre del personal es obligatorio.");
-  }
+  if (!sanitizedName) throw new Error("El nombre del personal es obligatorio.");
 
   const sanitizedRole = role ? role.trim() : null;
   const wageValue = toNullableNumber(hourlyWage ?? null);
@@ -548,15 +522,4 @@
   if (!rows.length) {
     throw new Error("No se pudo eliminar al miembro del personal solicitado.");
   }
-}
-=======
-export {
-  TIMEZONE,
-  closeExpiredSessions,
-  getStudentDirectory,
-  getLevelsWithLessons,
-  getActiveAttendances,
-  registerCheckIn,
-  registerCheckOut,
-};
->>>>>>> 418a6954
+}