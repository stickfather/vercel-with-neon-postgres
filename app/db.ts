import { neon } from "@neondatabase/serverless";

let sqlInstance: ReturnType<typeof neon> | null = null;

<<<<<<< HEAD
const TIMEZONE = "America/Guayaquil";
=======
export const TIMEZONE = "America/Guayaquil";
>>>>>>> 0a2ff4a9

type SqlRow = Record<string, unknown>;

function getSqlClient() {
  const connectionString = process.env.DATABASE_URL;
  if (!connectionString) {
    throw new Error("No DATABASE_URL environment variable");
  }
  if (!sqlInstance) {
    sqlInstance = neon(connectionString);
  }
  return sqlInstance;
}

function normalizeRows<T extends SqlRow>(result: unknown): T[] {
  if (Array.isArray(result)) {
<<<<<<< HEAD
    if (!result.length) {
      return [];
    }
    if (Array.isArray(result[0])) {
      return [];
    }
    return result as T[];
  }

  if (result && typeof result === "object" && "rows" in result) {
    const rows = (result as { rows?: unknown }).rows;
    if (Array.isArray(rows)) {
      return normalizeRows<T>(rows);
    }
  }

  return [];
}

export type StudentDirectoryEntry = {
  id: number;
  fullName: string;
  lastLessonId: number | null;
  lastLessonSequence: number | null;
  lastLessonLevel: string | null;
};

export type LessonOption = {
  id: number;
  lesson: string;
  level: string;
  sequence: number | null;
};

export type LevelLessons = {
  level: string;
  lessons: LessonOption[];
};

export type ActiveAttendance = {
  id: number;
  studentId: number;
  fullName: string;
  lesson: string | null;
  level: string | null;
  checkInTime: string;
};

export type StudentCheckInResult = {
  attendanceId: number;
  studentName: string;
};

export type StaffDirectoryEntry = {
  id: number;
  fullName: string;
  role: string | null;
};

=======
    if (!result.length) return [];
    if (Array.isArray(result[0])) return [];
    return result as T[];
  }
  if (result && typeof result === "object" && "rows" in result) {
    const rows = (result as { rows?: unknown }).rows;
    if (Array.isArray(rows)) return normalizeRows<T>(rows);
  }
  return [];
}

/* ========= Domain types ========= */

export type StudentName = {
  fullName: string;
};

export type LessonOption = {
  id: number;
  lesson: string;
  level: string;
  sequence: number | null;
};

export type LevelLessons = {
  level: string;
  lessons: LessonOption[];
};

export type ActiveAttendance = {
  id: number;
  fullName: string;
  lesson: string | null;
  level: string | null;
  checkInTime: string;
};

export type StaffDirectoryEntry = {
  id: number;
  fullName: string;
  role: string | null;
};

export type ActiveStaffAttendance = {
  id: string; // UI treats as string
  staffId: number;
  fullName: string;
  checkInTime: string;
};

>>>>>>> 0a2ff4a9
export type StaffMemberRecord = {
  id: number;
  fullName: string;
  role: string | null;
  active: boolean;
  hourlyWage: number | null;
  weeklyHours: number | null;
};

<<<<<<< HEAD
export type ActiveStaffAttendance = {
  id: string;
  staffId: number;
  fullName: string;
  checkInTime: string;
};

export type StaffCheckInResult = {
  attendanceId: string;
  staffName: string;
};

async function closeExpiredSessions(sql = getSqlClient()) {
  await sql`
    UPDATE student_attendance AS sa
    SET checkout_time = GREATEST(
      sa.checkin_time,
      (date_trunc('day', sa.checkin_time AT TIME ZONE ${TIMEZONE})
        + INTERVAL '20 hours 30 minutes') AT TIME ZONE ${TIMEZONE}
    )
=======
/* ========= Session auto-closure ========= */

export async function closeExpiredSessions(sql = getSqlClient()) {
  await sql`
    UPDATE student_attendance AS sa
    SET checkout_time = date_trunc('day', sa.checkin_time AT TIME ZONE ${TIMEZONE})
      + INTERVAL '20 hours 30 minutes'
>>>>>>> 0a2ff4a9
    WHERE sa.checkout_time IS NULL
      AND timezone(${TIMEZONE}, now()) >= date_trunc('day', sa.checkin_time AT TIME ZONE ${TIMEZONE})
      + INTERVAL '20 hours 30 minutes'
  `;
}

<<<<<<< HEAD
async function closeExpiredStaffSessions(sql = getSqlClient()) {
  await sql`
    UPDATE staff_attendance AS sa
    SET checkout_time = GREATEST(
      sa.checkin_time,
      (date_trunc('day', sa.checkin_time AT TIME ZONE ${TIMEZONE})
        + INTERVAL '20 hours 30 minutes') AT TIME ZONE ${TIMEZONE}
    )
=======
export async function closeExpiredStaffSessions(sql = getSqlClient()) {
  await sql`
    UPDATE staff_attendance AS sa
    SET checkout_time = date_trunc('day', sa.checkin_time AT TIME ZONE ${TIMEZONE})
      + INTERVAL '20 hours 30 minutes'
>>>>>>> 0a2ff4a9
    WHERE sa.checkout_time IS NULL
      AND timezone(${TIMEZONE}, now()) >= date_trunc('day', sa.checkin_time AT TIME ZONE ${TIMEZONE})
      + INTERVAL '20 hours 30 minutes'
  `;
}

<<<<<<< HEAD
async function getStudentDirectory(): Promise<StudentDirectoryEntry[]> {
=======
/* ========= Students ========= */

export async function getStudentDirectory(): Promise<StudentName[]> {
>>>>>>> 0a2ff4a9
  const sql = getSqlClient();
  await closeExpiredSessions(sql);

  const rows = normalizeRows<SqlRow>(await sql`
    SELECT DISTINCT COALESCE(s.full_name, sa.full_name) AS full_name
    FROM student_attendance sa
    LEFT JOIN students s ON s.id = sa.student_id
    WHERE COALESCE(s.full_name, sa.full_name) IS NOT NULL
    ORDER BY full_name ASC
  `);

<<<<<<< HEAD
  const rows = normalizeRows<SqlRow>(await sql`
    SELECT
      s.id,
      s.full_name,
      last_attendance.lesson_id AS last_lesson_id,
      last_attendance.lesson_seq AS last_lesson_seq,
      last_attendance.lesson_level AS last_lesson_level
    FROM students s
    LEFT JOIN LATERAL (
      SELECT
        sa.lesson_id,
        l.seq AS lesson_seq,
        l.level AS lesson_level
      FROM student_attendance sa
      LEFT JOIN lessons l ON l.id = sa.lesson_id
      WHERE sa.student_id = s.id
        AND sa.checkout_time IS NOT NULL
        AND sa.lesson_id IS NOT NULL
      ORDER BY sa.checkin_time DESC
      LIMIT 1
    ) AS last_attendance ON TRUE
    WHERE full_name IS NOT NULL
      AND trim(full_name) <> ''
    ORDER BY full_name ASC
  `);

  return rows.map((row) => ({
    id: Number(row.id),
    fullName: (row.full_name as string).trim(),
    lastLessonId: row.last_lesson_id === null ? null : Number(row.last_lesson_id),
    lastLessonSequence:
      row.last_lesson_seq === null ? null : Number(row.last_lesson_seq),
    lastLessonLevel:
      row.last_lesson_level === null
        ? null
        : ((row.last_lesson_level as string) ?? "").trim() || null,
  }));
}

async function getLevelsWithLessons(): Promise<LevelLessons[]> {
  const sql = getSqlClient();

  const rows = normalizeRows<SqlRow>(await sql`
    SELECT id, lesson, level, seq
    FROM lessons
    ORDER BY level ASC, seq ASC NULLS LAST, lesson ASC
  `);

  const grouped = new Map<string, LessonOption[]>();

  for (const row of rows) {
    const level = ((row.level as string) ?? "").trim();
    if (!level) {
      continue;
    }
    if (!grouped.has(level)) {
      grouped.set(level, []);
    }
    grouped.get(level)!.push({
      id: Number(row.id),
      lesson: row.lesson as string,
      level,
      sequence: row.seq === null ? null : Number(row.seq),
    });
  }

  return Array.from(grouped.entries())
    .map(([level, lessons]) => ({
      level,
      lessons,
    }))
    .filter((entry) => entry.lessons.length);
}

async function getActiveAttendances(): Promise<ActiveAttendance[]> {
  const sql = getSqlClient();
  await closeExpiredSessions(sql);

  const rows = normalizeRows<SqlRow>(await sql`
    SELECT
      sa.id,
      sa.student_id,
      s.full_name,
=======
  return rows
    .map((row) => ({ fullName: row.full_name as string }))
    .filter((entry) => entry.fullName?.trim().length);
}

export async function getLevelsWithLessons(): Promise<LevelLessons[]> {
  const sql = getSqlClient();

  const rows = normalizeRows<SqlRow>(await sql`
    SELECT id, lesson, level, seq
    FROM lessons
    ORDER BY level ASC, seq ASC NULLS LAST, lesson ASC
  `);

  const grouped = new Map<string, LessonOption[]>();

  for (const row of rows) {
    const level = ((row.level as string) ?? "").trim();
    if (!level) continue;
    if (!grouped.has(level)) grouped.set(level, []);
    grouped.get(level)!.push({
      id: Number(row.id),
      lesson: row.lesson as string,
      level,
      sequence: row.seq === null ? null : Number(row.seq),
    });
  }

  return Array.from(grouped.entries())
    .map(([level, lessons]) => ({ level, lessons }))
    .filter((entry) => entry.lessons.length);
}

export async function getActiveAttendances(): Promise<ActiveAttendance[]> {
  const sql = getSqlClient();
  await closeExpiredSessions(sql);

  const rows = normalizeRows<SqlRow>(await sql`
    SELECT
      sa.id,
      COALESCE(s.full_name, sa.full_name) AS full_name,
>>>>>>> 0a2ff4a9
      sa.checkin_time,
      l.lesson,
      l.level
    FROM student_attendance sa
    LEFT JOIN students s ON s.id = sa.student_id
    LEFT JOIN lessons l ON l.id = sa.lesson_id
    WHERE sa.checkout_time IS NULL
    ORDER BY sa.checkin_time ASC
  `);

  return rows
    .map((row) => ({
      id: Number(row.id),
<<<<<<< HEAD
      studentId: Number(row.student_id),
      fullName: ((row.full_name as string | null) ?? "").trim(),
=======
      fullName: (row.full_name as string | null) ?? "",
>>>>>>> 0a2ff4a9
      lesson: (row.lesson as string | null) ?? null,
      level: (row.level as string | null) ?? null,
      checkInTime: row.checkin_time as string,
    }))
    .filter((attendance) => attendance.fullName.trim().length);
}

<<<<<<< HEAD
async function getStaffDirectory(): Promise<StaffDirectoryEntry[]> {
  const sql = getSqlClient();

  const rows = normalizeRows<SqlRow>(await sql`
    SELECT id, full_name, role
    FROM staff_members
    WHERE active IS TRUE
    ORDER BY full_name ASC
  `);

  return rows
    .map((row) => ({
      id: Number(row.id),
      fullName: ((row.full_name as string | null) ?? "").trim(),
      role: (row.role as string | null) ?? null,
    }))
    .filter((member) => member.fullName.length > 0);
}

async function getActiveStaffAttendances(): Promise<ActiveStaffAttendance[]> {
  const sql = getSqlClient();
  await closeExpiredStaffSessions(sql);

  const rows = normalizeRows<SqlRow>(await sql`
    SELECT sa.id, sa.staff_id, sm.full_name, sa.checkin_time
    FROM staff_attendance sa
    LEFT JOIN staff_members sm ON sm.id = sa.staff_id
    WHERE sa.checkout_time IS NULL
    ORDER BY sa.checkin_time ASC
  `);

  return rows
    .map((row) => ({
      id: String(row.id),
      staffId: Number(row.staff_id),
      fullName: ((row.full_name as string | null) ?? "").trim(),
      checkInTime: row.checkin_time as string,
    }))
    .filter((attendance) => attendance.fullName.length > 0);
}

async function registerCheckIn({
  lessonId,
  level,
  studentId,
}: {
  lessonId: number;
  level: string;
  studentId: number;
}): Promise<StudentCheckInResult> {
  const sql = getSqlClient();
  await closeExpiredSessions(sql);

  const studentRows = normalizeRows<SqlRow>(await sql`
    SELECT id, full_name
    FROM students
    WHERE id = ${studentId}
    LIMIT 1
  `);

  if (!studentRows.length) {
    throw new Error("No encontramos al estudiante seleccionado en la base de datos.");
  }

  const studentRecord = studentRows[0];
  const storedStudentName = ((studentRecord.full_name as string | null) ?? "").trim();

  if (!storedStudentName) {
    throw new Error("El estudiante seleccionado no tiene un nombre registrado.");
  }
=======
async function findStudentIdByName(
  sql: ReturnType<typeof neon>,
  fullName: string,
): Promise<number | null> {
  const normalized = fullName.trim();
  if (!normalized) return null;

  const studentRow = normalizeRows<SqlRow>(await sql`
    SELECT id
    FROM students
    WHERE LOWER(full_name) = LOWER(${normalized})
    LIMIT 1
  `);
  if (studentRow.length) return Number(studentRow[0].id);

  const attendanceRow = normalizeRows<SqlRow>(await sql`
    SELECT student_id
    FROM student_attendance
    WHERE LOWER(full_name) = LOWER(${normalized})
      AND student_id IS NOT NULL
    ORDER BY checkin_time DESC
    LIMIT 1
  `);
  if (attendanceRow.length) return Number(attendanceRow[0].student_id);

  return null;
}

/** Check-in by student full name; resolves student_id internally. */
export async function registerCheckIn({
  fullName,
  lessonId,
  level,
}: {
  fullName: string;
  lessonId: number;
  level: string;
}): Promise<number> {
  const sql = getSqlClient();
  await closeExpiredSessions(sql);

  const trimmedName = fullName.trim();
  if (!trimmedName) throw new Error("El nombre del estudiante es obligatorio.");
>>>>>>> 0a2ff4a9

  const lessonRows = normalizeRows<SqlRow>(await sql`
    SELECT id, level
    FROM lessons
    WHERE id = ${lessonId}
    LIMIT 1
  `);
<<<<<<< HEAD

  if (!lessonRows.length) {
    throw new Error("La lección seleccionada no existe.");
  }

  const lesson = lessonRows[0];
  const lessonLevel = ((lesson.level as string | null) ?? "").trim();
=======
  if (!lessonRows.length) throw new Error("La lección seleccionada no existe.");

  const lesson = lessonRows[0];
  const lessonLevel = (lesson.level as string | null) ?? "";
>>>>>>> 0a2ff4a9
  if (lessonLevel.toLowerCase() !== level.trim().toLowerCase()) {
    throw new Error("La lección no corresponde al nivel elegido.");
  }

<<<<<<< HEAD
=======
  const studentId = await findStudentIdByName(sql, trimmedName);
  if (studentId === null) {
    throw new Error("No se encontró el estudiante en la base de datos.");
  }

>>>>>>> 0a2ff4a9
  const existingRows = normalizeRows<SqlRow>(await sql`
    SELECT id
    FROM student_attendance
    WHERE checkout_time IS NULL
<<<<<<< HEAD
      AND student_id = ${studentId}
    LIMIT 1
  `);

=======
      AND (
        student_id = ${studentId}
        OR LOWER(full_name) = LOWER(${trimmedName})
      )
    LIMIT 1
  `);
>>>>>>> 0a2ff4a9
  if (existingRows.length) {
    throw new Error("El estudiante ya tiene una asistencia abierta.");
  }

  const insertedRows = normalizeRows<SqlRow>(await sql`
<<<<<<< HEAD
    INSERT INTO student_attendance (student_id, lesson_id, checkin_time)
    VALUES (${studentId}, ${lessonId}, now())
    RETURNING id
  `);

  return {
    attendanceId: Number(insertedRows[0].id),
    studentName: storedStudentName,
  };
}

async function registerCheckOut(attendanceId: number): Promise<void> {
=======
    INSERT INTO student_attendance (student_id, full_name, lesson_id, checkin_time)
    VALUES (${studentId}, ${trimmedName}, ${lessonId}, now())
    RETURNING id
  `);

  return Number(insertedRows[0].id);
}

export async function registerCheckOut(attendanceId: number): Promise<void> {
>>>>>>> 0a2ff4a9
  const sql = getSqlClient();
  await closeExpiredSessions(sql);

  const updatedRows = normalizeRows<SqlRow>(await sql`
    UPDATE student_attendance
    SET checkout_time = now()
    WHERE id = ${attendanceId}
      AND checkout_time IS NULL
    RETURNING id
  `);

  if (!updatedRows.length) {
    throw new Error("La asistencia ya estaba cerrada o no existe.");
  }
}

<<<<<<< HEAD
async function registerStaffCheckIn({
  staffId,
}: {
  staffId: number;
}): Promise<StaffCheckInResult> {
  const sql = getSqlClient();
  await closeExpiredStaffSessions(sql);

  const staffRows = normalizeRows<SqlRow>(await sql`
    SELECT id, full_name, active
    FROM staff_members
    WHERE id = ${staffId}
    LIMIT 1
  `);

  if (!staffRows.length) {
    throw new Error("No encontramos a la persona seleccionada en la base de datos.");
  }

  const staffRecord = staffRows[0];
  const staffName = ((staffRecord.full_name as string | null) ?? "").trim();
  const isActive = Boolean(staffRecord.active ?? true);

  if (!staffName) {
    throw new Error("El miembro del personal no tiene un nombre registrado.");
  }

  if (!isActive) {
    throw new Error("El miembro del personal está marcado como inactivo.");
  }

  const existingRows = normalizeRows<SqlRow>(await sql`
    SELECT id
    FROM staff_attendance
    WHERE checkout_time IS NULL
      AND staff_id = ${staffId}
    LIMIT 1
  `);

  if (existingRows.length) {
    throw new Error("Esta persona ya tiene una asistencia abierta.");
  }

  const nextIdRows = normalizeRows<SqlRow>(await sql`
    SELECT COALESCE(MAX(id), 0) + 1 AS next_id
    FROM staff_attendance
  `);

  const nextId = Number(nextIdRows[0]?.next_id ?? 1);

  const insertedRows = normalizeRows<SqlRow>(await sql`
    INSERT INTO staff_attendance (id, staff_id, checkin_time)
    VALUES (${nextId}, ${staffId}, now())
    RETURNING id
  `);

  return {
    attendanceId: String(insertedRows[0].id),
    staffName,
  };
}

async function registerStaffCheckOut(attendanceId: string): Promise<void> {
  const sql = getSqlClient();
  await closeExpiredStaffSessions(sql);

  const parsedId = Number(attendanceId);

  if (!Number.isFinite(parsedId)) {
    throw new Error("La asistencia seleccionada no es válida.");
  }

  const updatedRows = normalizeRows<SqlRow>(await sql`
    UPDATE staff_attendance
    SET checkout_time = now()
    WHERE id = ${parsedId}
      AND checkout_time IS NULL
    RETURNING id
  `);

  if (!updatedRows.length) {
    throw new Error("La asistencia ya estaba cerrada o no existe.");
  }
}

function toNullableNumber(value: unknown): number | null {
  if (value === null || value === undefined || value === "") {
    return null;
  }
  const parsed = Number(value);
  return Number.isFinite(parsed) ? parsed : null;
}

async function listStaffMembers(): Promise<StaffMemberRecord[]> {
  const sql = getSqlClient();

  const rows = normalizeRows<SqlRow>(await sql`
    SELECT id, full_name, role, active, hourly_wage, weekly_hours
    FROM staff_members
    ORDER BY full_name ASC
  `);

=======
/* ========= Staff ========= */

export async function getStaffDirectory(): Promise<StaffDirectoryEntry[]> {
  const sql = getSqlClient();

  const rows = normalizeRows<SqlRow>(await sql`
    SELECT id, full_name, role
    FROM staff_members
    WHERE active IS TRUE
    ORDER BY full_name ASC
  `);

  return rows
    .map((row) => ({
      id: Number(row.id),
      fullName: ((row.full_name as string | null) ?? "").trim(),
      role: (row.role as string | null) ?? null,
    }))
    .filter((member) => member.fullName.length > 0);
}

export async function getActiveStaffAttendances(): Promise<ActiveStaffAttendance[]> {
  const sql = getSqlClient();
  await closeExpiredStaffSessions(sql);

  const rows = normalizeRows<SqlRow>(await sql`
    SELECT sa.id, sa.staff_id, sm.full_name, sa.checkin_time
    FROM staff_attendance sa
    LEFT JOIN staff_members sm ON sm.id = sa.staff_id
    WHERE sa.checkout_time IS NULL
    ORDER BY sa.checkin_time ASC
  `);

  return rows
    .map((row) => ({
      id: String(row.id),
      staffId: Number(row.staff_id),
      fullName: ((row.full_name as string | null) ?? "").trim(),
      checkInTime: row.checkin_time as string,
    }))
    .filter((attendance) => attendance.fullName.length > 0);
}

export async function registerStaffCheckIn({
  staffId,
}: {
  staffId: number;
}): Promise<{ attendanceId: string; staffName: string }> {
  const sql = getSqlClient();
  await closeExpiredStaffSessions(sql);

  const staffRows = normalizeRows<SqlRow>(await sql`
    SELECT id, full_name, active
    FROM staff_members
    WHERE id = ${staffId}
    LIMIT 1
  `);
  if (!staffRows.length) {
    throw new Error("No encontramos a la persona seleccionada en la base de datos.");
  }

  const staffRecord = staffRows[0];
  const staffName = ((staffRecord.full_name as string | null) ?? "").trim();
  const isActive = Boolean(staffRecord.active ?? true);

  if (!staffName) throw new Error("El miembro del personal no tiene un nombre registrado.");
  if (!isActive) throw new Error("El miembro del personal está marcado como inactivo.");

  const existingRows = normalizeRows<SqlRow>(await sql`
    SELECT id
    FROM staff_attendance
    WHERE checkout_time IS NULL
      AND staff_id = ${staffId}
    LIMIT 1
  `);
  if (existingRows.length) {
    throw new Error("Esta persona ya tiene una asistencia abierta.");
  }

  // If staff_attendance.id is IDENTITY/SERIAL, omit id column and values(nextId)
  const nextIdRows = normalizeRows<SqlRow>(await sql`
    SELECT COALESCE(MAX(id), 0) + 1 AS next_id
    FROM staff_attendance
  `);
  const nextId = Number(nextIdRows[0]?.next_id ?? 1);

  const insertedRows = normalizeRows<SqlRow>(await sql`
    INSERT INTO staff_attendance (id, staff_id, checkin_time)
    VALUES (${nextId}, ${staffId}, now())
    RETURNING id
  `);

  return { attendanceId: String(insertedRows[0].id), staffName };
}

export async function registerStaffCheckOut(attendanceId: string): Promise<void> {
  const sql = getSqlClient();
  await closeExpiredStaffSessions(sql);

  const parsedId = Number(attendanceId);
  if (!Number.isFinite(parsedId)) {
    throw new Error("La asistencia seleccionada no es válida.");
  }

  const updatedRows = normalizeRows<SqlRow>(await sql`
    UPDATE staff_attendance
    SET checkout_time = now()
    WHERE id = ${parsedId}
      AND checkout_time IS NULL
    RETURNING id
  `);
  if (!updatedRows.length) {
    throw new Error("La asistencia ya estaba cerrada o no existe.");
  }
}

function toNullableNumber(value: unknown): number | null {
  if (value === null || value === undefined || value === "") return null;
  const parsed = Number(value);
  return Number.isFinite(parsed) ? parsed : null;
}

export async function listStaffMembers(): Promise<StaffMemberRecord[]> {
  const sql = getSqlClient();

  const rows = normalizeRows<SqlRow>(await sql`
    SELECT id, full_name, role, active, hourly_wage, weekly_hours
    FROM staff_members
    ORDER BY full_name ASC
  `);

>>>>>>> 0a2ff4a9
  return rows.map((row) => ({
    id: Number(row.id),
    fullName: ((row.full_name as string | null) ?? "").trim(),
    role: (row.role as string | null) ?? null,
    active: Boolean(row.active ?? false),
    hourlyWage: toNullableNumber(row.hourly_wage),
    weeklyHours: toNullableNumber(row.weekly_hours),
  }));
}

<<<<<<< HEAD
async function createStaffMember({
=======
export async function createStaffMember({
>>>>>>> 0a2ff4a9
  fullName,
  role,
  hourlyWage,
  weeklyHours,
  active = true,
}: {
  fullName: string;
  role?: string | null;
  hourlyWage?: number | string | null;
  weeklyHours?: number | string | null;
  active?: boolean;
}): Promise<StaffMemberRecord> {
  const sql = getSqlClient();
<<<<<<< HEAD
  const sanitizedName = fullName.trim();
  if (!sanitizedName) {
    throw new Error("El nombre del personal es obligatorio.");
  }

  const sanitizedRole = role ? role.trim() : null;
  const wageValue = toNullableNumber(hourlyWage ?? null);
  const weeklyValue = toNullableNumber(weeklyHours ?? null);

  const rows = normalizeRows<SqlRow>(await sql`
    INSERT INTO staff_members (full_name, role, hourly_wage, weekly_hours, active)
    VALUES (${sanitizedName}, ${sanitizedRole}, ${wageValue}, ${weeklyValue}, ${active})
    RETURNING id, full_name, role, active, hourly_wage, weekly_hours
  `);

  return {
    id: Number(rows[0].id),
    fullName: sanitizedName,
    role: sanitizedRole,
    active,
    hourlyWage: wageValue,
    weeklyHours: weeklyValue,
  };
}

async function updateStaffMember(
  id: number,
  {
    fullName,
    role,
    hourlyWage,
    weeklyHours,
    active,
  }: {
    fullName: string;
    role?: string | null;
    hourlyWage?: number | string | null;
    weeklyHours?: number | string | null;
    active: boolean;
  },
): Promise<StaffMemberRecord> {
  const sql = getSqlClient();
  const sanitizedName = fullName.trim();
  if (!sanitizedName) {
    throw new Error("El nombre del personal es obligatorio.");
  }
=======

  const sanitizedName = fullName.trim();
  if (!sanitizedName) throw new Error("El nombre del personal es obligatorio.");
>>>>>>> 0a2ff4a9

  const sanitizedRole = role ? role.trim() : null;
  const wageValue = toNullableNumber(hourlyWage ?? null);
  const weeklyValue = toNullableNumber(weeklyHours ?? null);
<<<<<<< HEAD

  const rows = normalizeRows<SqlRow>(await sql`
    UPDATE staff_members
    SET full_name = ${sanitizedName},
        role = ${sanitizedRole},
        hourly_wage = ${wageValue},
        weekly_hours = ${weeklyValue},
        active = ${active}
    WHERE id = ${id}
    RETURNING id, full_name, role, active, hourly_wage, weekly_hours
  `);

  if (!rows.length) {
    throw new Error("No encontramos a la persona seleccionada.");
  }

  return {
    id: Number(rows[0].id),
    fullName: sanitizedName,
    role: sanitizedRole,
    active,
    hourlyWage: wageValue,
    weeklyHours: weeklyValue,
  };
}

async function deleteStaffMember(id: number): Promise<void> {
  const sql = getSqlClient();

  const rows = normalizeRows<SqlRow>(await sql`
    DELETE FROM staff_members
    WHERE id = ${id}
    RETURNING id
  `);

  if (!rows.length) {
    throw new Error("No se pudo eliminar al miembro del personal solicitado.");
  }
}

export {
  TIMEZONE,
  closeExpiredSessions,
  closeExpiredStaffSessions,
  getStudentDirectory,
  getLevelsWithLessons,
  getActiveAttendances,
  getStaffDirectory,
  getActiveStaffAttendances,
  registerCheckIn,
  registerCheckOut,
  registerStaffCheckIn,
  registerStaffCheckOut,
  listStaffMembers,
  createStaffMember,
  updateStaffMember,
  deleteStaffMember,
};
=======

  const rows = normalizeRows<SqlRow>(await sql`
    INSERT INTO staff_members (full_name, role, hourly_wage, weekly_hours, active)
    VALUES (${sanitizedName}, ${sanitizedRole}, ${wageValue}, ${weeklyValue}, ${active})
    RETURNING id, full_name, role, active, hourly_wage, weekly_hours
  `);

  return {
    id: Number(rows[0].id),
    fullName: sanitizedName,
    role: sanitizedRole,
    active,
    hourlyWage: wageValue,
    weeklyHours: weeklyValue,
  };
}

export async function updateStaffMember(
  id: number,
  {
    fullName,
    role,
    hourlyWage,
    weeklyHours,
    active,
  }: {
    fullName: string;
    role?: string | null;
    hourlyWage?: number | string | null;
    weeklyHours?: number | string | null;
    active: boolean;
  },
): Promise<StaffMemberRecord> {
  const sql = getSqlClient();

  const sanitizedName = fullName.trim();
  if (!sanitizedName) throw new Error("El nombre del personal es obligatorio.");

  const sanitizedRole = role ? role.trim() : null;
  const wageValue = toNullableNumber(hourlyWage ?? null);
  const weeklyValue = toNullableNumber(weeklyHours ?? null);

  const rows = normalizeRows<SqlRow>(await sql`
    UPDATE staff_members
    SET full_name = ${sanitizedName},
        role = ${sanitizedRole},
        hourly_wage = ${wageValue},
        weekly_hours = ${weeklyValue},
        active = ${active}
    WHERE id = ${id}
    RETURNING id, full_name, role, active, hourly_wage, weekly_hours
  `);

  if (!rows.length) {
    throw new Error("No encontramos a la persona seleccionada.");
  }

  return {
    id: Number(rows[0].id),
    fullName: sanitizedName,
    role: sanitizedRole,
    active,
    hourlyWage: wageValue,
    weeklyHours: weeklyValue,
  };
}

export async function deleteStaffMember(id: number): Promise<void> {
  const sql = getSqlClient();

  const rows = normalizeRows<SqlRow>(await sql`
    DELETE FROM staff_members
    WHERE id = ${id}
    RETURNING id
  `);

  if (!rows.length) {
    throw new Error("No se pudo eliminar al miembro del personal solicitado.");
  }
}
>>>>>>> 0a2ff4a9
<|MERGE_RESOLUTION|>--- conflicted
+++ resolved
@@ -2,11 +2,7 @@
 
 let sqlInstance: ReturnType<typeof neon> | null = null;
 
-<<<<<<< HEAD
-const TIMEZONE = "America/Guayaquil";
-=======
 export const TIMEZONE = "America/Guayaquil";
->>>>>>> 0a2ff4a9
 
 type SqlRow = Record<string, unknown>;
 
@@ -23,32 +19,21 @@
 
 function normalizeRows<T extends SqlRow>(result: unknown): T[] {
   if (Array.isArray(result)) {
-<<<<<<< HEAD
-    if (!result.length) {
-      return [];
-    }
-    if (Array.isArray(result[0])) {
-      return [];
-    }
+    if (!result.length) return [];
+    if (Array.isArray(result[0])) return [];
     return result as T[];
   }
-
   if (result && typeof result === "object" && "rows" in result) {
     const rows = (result as { rows?: unknown }).rows;
-    if (Array.isArray(rows)) {
-      return normalizeRows<T>(rows);
-    }
-  }
-
+    if (Array.isArray(rows)) return normalizeRows<T>(rows);
+  }
   return [];
 }
 
-export type StudentDirectoryEntry = {
-  id: number;
-  fullName: string;
-  lastLessonId: number | null;
-  lastLessonSequence: number | null;
-  lastLessonLevel: string | null;
+/* ========= Domain types ========= */
+
+export type StudentName = {
+  fullName: string;
 };
 
 export type LessonOption = {
@@ -65,62 +50,12 @@
 
 export type ActiveAttendance = {
   id: number;
-  studentId: number;
   fullName: string;
   lesson: string | null;
   level: string | null;
   checkInTime: string;
 };
 
-export type StudentCheckInResult = {
-  attendanceId: number;
-  studentName: string;
-};
-
-export type StaffDirectoryEntry = {
-  id: number;
-  fullName: string;
-  role: string | null;
-};
-
-=======
-    if (!result.length) return [];
-    if (Array.isArray(result[0])) return [];
-    return result as T[];
-  }
-  if (result && typeof result === "object" && "rows" in result) {
-    const rows = (result as { rows?: unknown }).rows;
-    if (Array.isArray(rows)) return normalizeRows<T>(rows);
-  }
-  return [];
-}
-
-/* ========= Domain types ========= */
-
-export type StudentName = {
-  fullName: string;
-};
-
-export type LessonOption = {
-  id: number;
-  lesson: string;
-  level: string;
-  sequence: number | null;
-};
-
-export type LevelLessons = {
-  level: string;
-  lessons: LessonOption[];
-};
-
-export type ActiveAttendance = {
-  id: number;
-  fullName: string;
-  lesson: string | null;
-  level: string | null;
-  checkInTime: string;
-};
-
 export type StaffDirectoryEntry = {
   id: number;
   fullName: string;
@@ -134,7 +69,6 @@
   checkInTime: string;
 };
 
->>>>>>> 0a2ff4a9
 export type StaffMemberRecord = {
   id: number;
   fullName: string;
@@ -144,28 +78,6 @@
   weeklyHours: number | null;
 };
 
-<<<<<<< HEAD
-export type ActiveStaffAttendance = {
-  id: string;
-  staffId: number;
-  fullName: string;
-  checkInTime: string;
-};
-
-export type StaffCheckInResult = {
-  attendanceId: string;
-  staffName: string;
-};
-
-async function closeExpiredSessions(sql = getSqlClient()) {
-  await sql`
-    UPDATE student_attendance AS sa
-    SET checkout_time = GREATEST(
-      sa.checkin_time,
-      (date_trunc('day', sa.checkin_time AT TIME ZONE ${TIMEZONE})
-        + INTERVAL '20 hours 30 minutes') AT TIME ZONE ${TIMEZONE}
-    )
-=======
 /* ========= Session auto-closure ========= */
 
 export async function closeExpiredSessions(sql = getSqlClient()) {
@@ -173,42 +85,26 @@
     UPDATE student_attendance AS sa
     SET checkout_time = date_trunc('day', sa.checkin_time AT TIME ZONE ${TIMEZONE})
       + INTERVAL '20 hours 30 minutes'
->>>>>>> 0a2ff4a9
     WHERE sa.checkout_time IS NULL
       AND timezone(${TIMEZONE}, now()) >= date_trunc('day', sa.checkin_time AT TIME ZONE ${TIMEZONE})
       + INTERVAL '20 hours 30 minutes'
   `;
 }
 
-<<<<<<< HEAD
-async function closeExpiredStaffSessions(sql = getSqlClient()) {
-  await sql`
-    UPDATE staff_attendance AS sa
-    SET checkout_time = GREATEST(
-      sa.checkin_time,
-      (date_trunc('day', sa.checkin_time AT TIME ZONE ${TIMEZONE})
-        + INTERVAL '20 hours 30 minutes') AT TIME ZONE ${TIMEZONE}
-    )
-=======
 export async function closeExpiredStaffSessions(sql = getSqlClient()) {
   await sql`
     UPDATE staff_attendance AS sa
     SET checkout_time = date_trunc('day', sa.checkin_time AT TIME ZONE ${TIMEZONE})
       + INTERVAL '20 hours 30 minutes'
->>>>>>> 0a2ff4a9
     WHERE sa.checkout_time IS NULL
       AND timezone(${TIMEZONE}, now()) >= date_trunc('day', sa.checkin_time AT TIME ZONE ${TIMEZONE})
       + INTERVAL '20 hours 30 minutes'
   `;
 }
 
-<<<<<<< HEAD
-async function getStudentDirectory(): Promise<StudentDirectoryEntry[]> {
-=======
 /* ========= Students ========= */
 
 export async function getStudentDirectory(): Promise<StudentName[]> {
->>>>>>> 0a2ff4a9
   const sql = getSqlClient();
   await closeExpiredSessions(sql);
 
@@ -220,91 +116,6 @@
     ORDER BY full_name ASC
   `);
 
-<<<<<<< HEAD
-  const rows = normalizeRows<SqlRow>(await sql`
-    SELECT
-      s.id,
-      s.full_name,
-      last_attendance.lesson_id AS last_lesson_id,
-      last_attendance.lesson_seq AS last_lesson_seq,
-      last_attendance.lesson_level AS last_lesson_level
-    FROM students s
-    LEFT JOIN LATERAL (
-      SELECT
-        sa.lesson_id,
-        l.seq AS lesson_seq,
-        l.level AS lesson_level
-      FROM student_attendance sa
-      LEFT JOIN lessons l ON l.id = sa.lesson_id
-      WHERE sa.student_id = s.id
-        AND sa.checkout_time IS NOT NULL
-        AND sa.lesson_id IS NOT NULL
-      ORDER BY sa.checkin_time DESC
-      LIMIT 1
-    ) AS last_attendance ON TRUE
-    WHERE full_name IS NOT NULL
-      AND trim(full_name) <> ''
-    ORDER BY full_name ASC
-  `);
-
-  return rows.map((row) => ({
-    id: Number(row.id),
-    fullName: (row.full_name as string).trim(),
-    lastLessonId: row.last_lesson_id === null ? null : Number(row.last_lesson_id),
-    lastLessonSequence:
-      row.last_lesson_seq === null ? null : Number(row.last_lesson_seq),
-    lastLessonLevel:
-      row.last_lesson_level === null
-        ? null
-        : ((row.last_lesson_level as string) ?? "").trim() || null,
-  }));
-}
-
-async function getLevelsWithLessons(): Promise<LevelLessons[]> {
-  const sql = getSqlClient();
-
-  const rows = normalizeRows<SqlRow>(await sql`
-    SELECT id, lesson, level, seq
-    FROM lessons
-    ORDER BY level ASC, seq ASC NULLS LAST, lesson ASC
-  `);
-
-  const grouped = new Map<string, LessonOption[]>();
-
-  for (const row of rows) {
-    const level = ((row.level as string) ?? "").trim();
-    if (!level) {
-      continue;
-    }
-    if (!grouped.has(level)) {
-      grouped.set(level, []);
-    }
-    grouped.get(level)!.push({
-      id: Number(row.id),
-      lesson: row.lesson as string,
-      level,
-      sequence: row.seq === null ? null : Number(row.seq),
-    });
-  }
-
-  return Array.from(grouped.entries())
-    .map(([level, lessons]) => ({
-      level,
-      lessons,
-    }))
-    .filter((entry) => entry.lessons.length);
-}
-
-async function getActiveAttendances(): Promise<ActiveAttendance[]> {
-  const sql = getSqlClient();
-  await closeExpiredSessions(sql);
-
-  const rows = normalizeRows<SqlRow>(await sql`
-    SELECT
-      sa.id,
-      sa.student_id,
-      s.full_name,
-=======
   return rows
     .map((row) => ({ fullName: row.full_name as string }))
     .filter((entry) => entry.fullName?.trim().length);
@@ -346,7 +157,6 @@
     SELECT
       sa.id,
       COALESCE(s.full_name, sa.full_name) AS full_name,
->>>>>>> 0a2ff4a9
       sa.checkin_time,
       l.lesson,
       l.level
@@ -360,12 +170,7 @@
   return rows
     .map((row) => ({
       id: Number(row.id),
-<<<<<<< HEAD
-      studentId: Number(row.student_id),
-      fullName: ((row.full_name as string | null) ?? "").trim(),
-=======
       fullName: (row.full_name as string | null) ?? "",
->>>>>>> 0a2ff4a9
       lesson: (row.lesson as string | null) ?? null,
       level: (row.level as string | null) ?? null,
       checkInTime: row.checkin_time as string,
@@ -373,8 +178,112 @@
     .filter((attendance) => attendance.fullName.trim().length);
 }
 
-<<<<<<< HEAD
-async function getStaffDirectory(): Promise<StaffDirectoryEntry[]> {
+async function findStudentIdByName(
+  sql: ReturnType<typeof neon>,
+  fullName: string,
+): Promise<number | null> {
+  const normalized = fullName.trim();
+  if (!normalized) return null;
+
+  const studentRow = normalizeRows<SqlRow>(await sql`
+    SELECT id
+    FROM students
+    WHERE LOWER(full_name) = LOWER(${normalized})
+    LIMIT 1
+  `);
+  if (studentRow.length) return Number(studentRow[0].id);
+
+  const attendanceRow = normalizeRows<SqlRow>(await sql`
+    SELECT student_id
+    FROM student_attendance
+    WHERE LOWER(full_name) = LOWER(${normalized})
+      AND student_id IS NOT NULL
+    ORDER BY checkin_time DESC
+    LIMIT 1
+  `);
+  if (attendanceRow.length) return Number(attendanceRow[0].student_id);
+
+  return null;
+}
+
+/** Check-in by student full name; resolves student_id internally. */
+export async function registerCheckIn({
+  fullName,
+  lessonId,
+  level,
+}: {
+  fullName: string;
+  lessonId: number;
+  level: string;
+}): Promise<number> {
+  const sql = getSqlClient();
+  await closeExpiredSessions(sql);
+
+  const trimmedName = fullName.trim();
+  if (!trimmedName) throw new Error("El nombre del estudiante es obligatorio.");
+
+  const lessonRows = normalizeRows<SqlRow>(await sql`
+    SELECT id, level
+    FROM lessons
+    WHERE id = ${lessonId}
+    LIMIT 1
+  `);
+  if (!lessonRows.length) throw new Error("La lección seleccionada no existe.");
+
+  const lesson = lessonRows[0];
+  const lessonLevel = (lesson.level as string | null) ?? "";
+  if (lessonLevel.toLowerCase() !== level.trim().toLowerCase()) {
+    throw new Error("La lección no corresponde al nivel elegido.");
+  }
+
+  const studentId = await findStudentIdByName(sql, trimmedName);
+  if (studentId === null) {
+    throw new Error("No se encontró el estudiante en la base de datos.");
+  }
+
+  const existingRows = normalizeRows<SqlRow>(await sql`
+    SELECT id
+    FROM student_attendance
+    WHERE checkout_time IS NULL
+      AND (
+        student_id = ${studentId}
+        OR LOWER(full_name) = LOWER(${trimmedName})
+      )
+    LIMIT 1
+  `);
+  if (existingRows.length) {
+    throw new Error("El estudiante ya tiene una asistencia abierta.");
+  }
+
+  const insertedRows = normalizeRows<SqlRow>(await sql`
+    INSERT INTO student_attendance (student_id, full_name, lesson_id, checkin_time)
+    VALUES (${studentId}, ${trimmedName}, ${lessonId}, now())
+    RETURNING id
+  `);
+
+  return Number(insertedRows[0].id);
+}
+
+export async function registerCheckOut(attendanceId: number): Promise<void> {
+  const sql = getSqlClient();
+  await closeExpiredSessions(sql);
+
+  const updatedRows = normalizeRows<SqlRow>(await sql`
+    UPDATE student_attendance
+    SET checkout_time = now()
+    WHERE id = ${attendanceId}
+      AND checkout_time IS NULL
+    RETURNING id
+  `);
+
+  if (!updatedRows.length) {
+    throw new Error("La asistencia ya estaba cerrada o no existe.");
+  }
+}
+
+/* ========= Staff ========= */
+
+export async function getStaffDirectory(): Promise<StaffDirectoryEntry[]> {
   const sql = getSqlClient();
 
   const rows = normalizeRows<SqlRow>(await sql`
@@ -393,7 +302,7 @@
     .filter((member) => member.fullName.length > 0);
 }
 
-async function getActiveStaffAttendances(): Promise<ActiveStaffAttendance[]> {
+export async function getActiveStaffAttendances(): Promise<ActiveStaffAttendance[]> {
   const sql = getSqlClient();
   await closeExpiredStaffSessions(sql);
 
@@ -415,181 +324,11 @@
     .filter((attendance) => attendance.fullName.length > 0);
 }
 
-async function registerCheckIn({
-  lessonId,
-  level,
-  studentId,
-}: {
-  lessonId: number;
-  level: string;
-  studentId: number;
-}): Promise<StudentCheckInResult> {
-  const sql = getSqlClient();
-  await closeExpiredSessions(sql);
-
-  const studentRows = normalizeRows<SqlRow>(await sql`
-    SELECT id, full_name
-    FROM students
-    WHERE id = ${studentId}
-    LIMIT 1
-  `);
-
-  if (!studentRows.length) {
-    throw new Error("No encontramos al estudiante seleccionado en la base de datos.");
-  }
-
-  const studentRecord = studentRows[0];
-  const storedStudentName = ((studentRecord.full_name as string | null) ?? "").trim();
-
-  if (!storedStudentName) {
-    throw new Error("El estudiante seleccionado no tiene un nombre registrado.");
-  }
-=======
-async function findStudentIdByName(
-  sql: ReturnType<typeof neon>,
-  fullName: string,
-): Promise<number | null> {
-  const normalized = fullName.trim();
-  if (!normalized) return null;
-
-  const studentRow = normalizeRows<SqlRow>(await sql`
-    SELECT id
-    FROM students
-    WHERE LOWER(full_name) = LOWER(${normalized})
-    LIMIT 1
-  `);
-  if (studentRow.length) return Number(studentRow[0].id);
-
-  const attendanceRow = normalizeRows<SqlRow>(await sql`
-    SELECT student_id
-    FROM student_attendance
-    WHERE LOWER(full_name) = LOWER(${normalized})
-      AND student_id IS NOT NULL
-    ORDER BY checkin_time DESC
-    LIMIT 1
-  `);
-  if (attendanceRow.length) return Number(attendanceRow[0].student_id);
-
-  return null;
-}
-
-/** Check-in by student full name; resolves student_id internally. */
-export async function registerCheckIn({
-  fullName,
-  lessonId,
-  level,
-}: {
-  fullName: string;
-  lessonId: number;
-  level: string;
-}): Promise<number> {
-  const sql = getSqlClient();
-  await closeExpiredSessions(sql);
-
-  const trimmedName = fullName.trim();
-  if (!trimmedName) throw new Error("El nombre del estudiante es obligatorio.");
->>>>>>> 0a2ff4a9
-
-  const lessonRows = normalizeRows<SqlRow>(await sql`
-    SELECT id, level
-    FROM lessons
-    WHERE id = ${lessonId}
-    LIMIT 1
-  `);
-<<<<<<< HEAD
-
-  if (!lessonRows.length) {
-    throw new Error("La lección seleccionada no existe.");
-  }
-
-  const lesson = lessonRows[0];
-  const lessonLevel = ((lesson.level as string | null) ?? "").trim();
-=======
-  if (!lessonRows.length) throw new Error("La lección seleccionada no existe.");
-
-  const lesson = lessonRows[0];
-  const lessonLevel = (lesson.level as string | null) ?? "";
->>>>>>> 0a2ff4a9
-  if (lessonLevel.toLowerCase() !== level.trim().toLowerCase()) {
-    throw new Error("La lección no corresponde al nivel elegido.");
-  }
-
-<<<<<<< HEAD
-=======
-  const studentId = await findStudentIdByName(sql, trimmedName);
-  if (studentId === null) {
-    throw new Error("No se encontró el estudiante en la base de datos.");
-  }
-
->>>>>>> 0a2ff4a9
-  const existingRows = normalizeRows<SqlRow>(await sql`
-    SELECT id
-    FROM student_attendance
-    WHERE checkout_time IS NULL
-<<<<<<< HEAD
-      AND student_id = ${studentId}
-    LIMIT 1
-  `);
-
-=======
-      AND (
-        student_id = ${studentId}
-        OR LOWER(full_name) = LOWER(${trimmedName})
-      )
-    LIMIT 1
-  `);
->>>>>>> 0a2ff4a9
-  if (existingRows.length) {
-    throw new Error("El estudiante ya tiene una asistencia abierta.");
-  }
-
-  const insertedRows = normalizeRows<SqlRow>(await sql`
-<<<<<<< HEAD
-    INSERT INTO student_attendance (student_id, lesson_id, checkin_time)
-    VALUES (${studentId}, ${lessonId}, now())
-    RETURNING id
-  `);
-
-  return {
-    attendanceId: Number(insertedRows[0].id),
-    studentName: storedStudentName,
-  };
-}
-
-async function registerCheckOut(attendanceId: number): Promise<void> {
-=======
-    INSERT INTO student_attendance (student_id, full_name, lesson_id, checkin_time)
-    VALUES (${studentId}, ${trimmedName}, ${lessonId}, now())
-    RETURNING id
-  `);
-
-  return Number(insertedRows[0].id);
-}
-
-export async function registerCheckOut(attendanceId: number): Promise<void> {
->>>>>>> 0a2ff4a9
-  const sql = getSqlClient();
-  await closeExpiredSessions(sql);
-
-  const updatedRows = normalizeRows<SqlRow>(await sql`
-    UPDATE student_attendance
-    SET checkout_time = now()
-    WHERE id = ${attendanceId}
-      AND checkout_time IS NULL
-    RETURNING id
-  `);
-
-  if (!updatedRows.length) {
-    throw new Error("La asistencia ya estaba cerrada o no existe.");
-  }
-}
-
-<<<<<<< HEAD
-async function registerStaffCheckIn({
+export async function registerStaffCheckIn({
   staffId,
 }: {
   staffId: number;
-}): Promise<StaffCheckInResult> {
+}): Promise<{ attendanceId: string; staffName: string }> {
   const sql = getSqlClient();
   await closeExpiredStaffSessions(sql);
 
@@ -599,7 +338,6 @@
     WHERE id = ${staffId}
     LIMIT 1
   `);
-
   if (!staffRows.length) {
     throw new Error("No encontramos a la persona seleccionada en la base de datos.");
   }
@@ -608,13 +346,8 @@
   const staffName = ((staffRecord.full_name as string | null) ?? "").trim();
   const isActive = Boolean(staffRecord.active ?? true);
 
-  if (!staffName) {
-    throw new Error("El miembro del personal no tiene un nombre registrado.");
-  }
-
-  if (!isActive) {
-    throw new Error("El miembro del personal está marcado como inactivo.");
-  }
+  if (!staffName) throw new Error("El miembro del personal no tiene un nombre registrado.");
+  if (!isActive) throw new Error("El miembro del personal está marcado como inactivo.");
 
   const existingRows = normalizeRows<SqlRow>(await sql`
     SELECT id
@@ -623,16 +356,15 @@
       AND staff_id = ${staffId}
     LIMIT 1
   `);
-
   if (existingRows.length) {
     throw new Error("Esta persona ya tiene una asistencia abierta.");
   }
 
+  // If staff_attendance.id is IDENTITY/SERIAL, omit id column and values(nextId)
   const nextIdRows = normalizeRows<SqlRow>(await sql`
     SELECT COALESCE(MAX(id), 0) + 1 AS next_id
     FROM staff_attendance
   `);
-
   const nextId = Number(nextIdRows[0]?.next_id ?? 1);
 
   const insertedRows = normalizeRows<SqlRow>(await sql`
@@ -641,18 +373,14 @@
     RETURNING id
   `);
 
-  return {
-    attendanceId: String(insertedRows[0].id),
-    staffName,
-  };
-}
-
-async function registerStaffCheckOut(attendanceId: string): Promise<void> {
+  return { attendanceId: String(insertedRows[0].id), staffName };
+}
+
+export async function registerStaffCheckOut(attendanceId: string): Promise<void> {
   const sql = getSqlClient();
   await closeExpiredStaffSessions(sql);
 
   const parsedId = Number(attendanceId);
-
   if (!Number.isFinite(parsedId)) {
     throw new Error("La asistencia seleccionada no es válida.");
   }
@@ -664,141 +392,6 @@
       AND checkout_time IS NULL
     RETURNING id
   `);
-
-  if (!updatedRows.length) {
-    throw new Error("La asistencia ya estaba cerrada o no existe.");
-  }
-}
-
-function toNullableNumber(value: unknown): number | null {
-  if (value === null || value === undefined || value === "") {
-    return null;
-  }
-  const parsed = Number(value);
-  return Number.isFinite(parsed) ? parsed : null;
-}
-
-async function listStaffMembers(): Promise<StaffMemberRecord[]> {
-  const sql = getSqlClient();
-
-  const rows = normalizeRows<SqlRow>(await sql`
-    SELECT id, full_name, role, active, hourly_wage, weekly_hours
-    FROM staff_members
-    ORDER BY full_name ASC
-  `);
-
-=======
-/* ========= Staff ========= */
-
-export async function getStaffDirectory(): Promise<StaffDirectoryEntry[]> {
-  const sql = getSqlClient();
-
-  const rows = normalizeRows<SqlRow>(await sql`
-    SELECT id, full_name, role
-    FROM staff_members
-    WHERE active IS TRUE
-    ORDER BY full_name ASC
-  `);
-
-  return rows
-    .map((row) => ({
-      id: Number(row.id),
-      fullName: ((row.full_name as string | null) ?? "").trim(),
-      role: (row.role as string | null) ?? null,
-    }))
-    .filter((member) => member.fullName.length > 0);
-}
-
-export async function getActiveStaffAttendances(): Promise<ActiveStaffAttendance[]> {
-  const sql = getSqlClient();
-  await closeExpiredStaffSessions(sql);
-
-  const rows = normalizeRows<SqlRow>(await sql`
-    SELECT sa.id, sa.staff_id, sm.full_name, sa.checkin_time
-    FROM staff_attendance sa
-    LEFT JOIN staff_members sm ON sm.id = sa.staff_id
-    WHERE sa.checkout_time IS NULL
-    ORDER BY sa.checkin_time ASC
-  `);
-
-  return rows
-    .map((row) => ({
-      id: String(row.id),
-      staffId: Number(row.staff_id),
-      fullName: ((row.full_name as string | null) ?? "").trim(),
-      checkInTime: row.checkin_time as string,
-    }))
-    .filter((attendance) => attendance.fullName.length > 0);
-}
-
-export async function registerStaffCheckIn({
-  staffId,
-}: {
-  staffId: number;
-}): Promise<{ attendanceId: string; staffName: string }> {
-  const sql = getSqlClient();
-  await closeExpiredStaffSessions(sql);
-
-  const staffRows = normalizeRows<SqlRow>(await sql`
-    SELECT id, full_name, active
-    FROM staff_members
-    WHERE id = ${staffId}
-    LIMIT 1
-  `);
-  if (!staffRows.length) {
-    throw new Error("No encontramos a la persona seleccionada en la base de datos.");
-  }
-
-  const staffRecord = staffRows[0];
-  const staffName = ((staffRecord.full_name as string | null) ?? "").trim();
-  const isActive = Boolean(staffRecord.active ?? true);
-
-  if (!staffName) throw new Error("El miembro del personal no tiene un nombre registrado.");
-  if (!isActive) throw new Error("El miembro del personal está marcado como inactivo.");
-
-  const existingRows = normalizeRows<SqlRow>(await sql`
-    SELECT id
-    FROM staff_attendance
-    WHERE checkout_time IS NULL
-      AND staff_id = ${staffId}
-    LIMIT 1
-  `);
-  if (existingRows.length) {
-    throw new Error("Esta persona ya tiene una asistencia abierta.");
-  }
-
-  // If staff_attendance.id is IDENTITY/SERIAL, omit id column and values(nextId)
-  const nextIdRows = normalizeRows<SqlRow>(await sql`
-    SELECT COALESCE(MAX(id), 0) + 1 AS next_id
-    FROM staff_attendance
-  `);
-  const nextId = Number(nextIdRows[0]?.next_id ?? 1);
-
-  const insertedRows = normalizeRows<SqlRow>(await sql`
-    INSERT INTO staff_attendance (id, staff_id, checkin_time)
-    VALUES (${nextId}, ${staffId}, now())
-    RETURNING id
-  `);
-
-  return { attendanceId: String(insertedRows[0].id), staffName };
-}
-
-export async function registerStaffCheckOut(attendanceId: string): Promise<void> {
-  const sql = getSqlClient();
-  await closeExpiredStaffSessions(sql);
-
-  const parsedId = Number(attendanceId);
-  if (!Number.isFinite(parsedId)) {
-    throw new Error("La asistencia seleccionada no es válida.");
-  }
-
-  const updatedRows = normalizeRows<SqlRow>(await sql`
-    UPDATE staff_attendance
-    SET checkout_time = now()
-    WHERE id = ${parsedId}
-      AND checkout_time IS NULL
-    RETURNING id
-  `);
   if (!updatedRows.length) {
     throw new Error("La asistencia ya estaba cerrada o no existe.");
   }
@@ -819,7 +412,6 @@
     ORDER BY full_name ASC
   `);
 
->>>>>>> 0a2ff4a9
   return rows.map((row) => ({
     id: Number(row.id),
     fullName: ((row.full_name as string | null) ?? "").trim(),
@@ -830,11 +422,7 @@
   }));
 }
 
-<<<<<<< HEAD
-async function createStaffMember({
-=======
 export async function createStaffMember({
->>>>>>> 0a2ff4a9
   fullName,
   role,
   hourlyWage,
@@ -848,122 +436,13 @@
   active?: boolean;
 }): Promise<StaffMemberRecord> {
   const sql = getSqlClient();
-<<<<<<< HEAD
+
   const sanitizedName = fullName.trim();
-  if (!sanitizedName) {
-    throw new Error("El nombre del personal es obligatorio.");
-  }
+  if (!sanitizedName) throw new Error("El nombre del personal es obligatorio.");
 
   const sanitizedRole = role ? role.trim() : null;
   const wageValue = toNullableNumber(hourlyWage ?? null);
   const weeklyValue = toNullableNumber(weeklyHours ?? null);
-
-  const rows = normalizeRows<SqlRow>(await sql`
-    INSERT INTO staff_members (full_name, role, hourly_wage, weekly_hours, active)
-    VALUES (${sanitizedName}, ${sanitizedRole}, ${wageValue}, ${weeklyValue}, ${active})
-    RETURNING id, full_name, role, active, hourly_wage, weekly_hours
-  `);
-
-  return {
-    id: Number(rows[0].id),
-    fullName: sanitizedName,
-    role: sanitizedRole,
-    active,
-    hourlyWage: wageValue,
-    weeklyHours: weeklyValue,
-  };
-}
-
-async function updateStaffMember(
-  id: number,
-  {
-    fullName,
-    role,
-    hourlyWage,
-    weeklyHours,
-    active,
-  }: {
-    fullName: string;
-    role?: string | null;
-    hourlyWage?: number | string | null;
-    weeklyHours?: number | string | null;
-    active: boolean;
-  },
-): Promise<StaffMemberRecord> {
-  const sql = getSqlClient();
-  const sanitizedName = fullName.trim();
-  if (!sanitizedName) {
-    throw new Error("El nombre del personal es obligatorio.");
-  }
-=======
-
-  const sanitizedName = fullName.trim();
-  if (!sanitizedName) throw new Error("El nombre del personal es obligatorio.");
->>>>>>> 0a2ff4a9
-
-  const sanitizedRole = role ? role.trim() : null;
-  const wageValue = toNullableNumber(hourlyWage ?? null);
-  const weeklyValue = toNullableNumber(weeklyHours ?? null);
-<<<<<<< HEAD
-
-  const rows = normalizeRows<SqlRow>(await sql`
-    UPDATE staff_members
-    SET full_name = ${sanitizedName},
-        role = ${sanitizedRole},
-        hourly_wage = ${wageValue},
-        weekly_hours = ${weeklyValue},
-        active = ${active}
-    WHERE id = ${id}
-    RETURNING id, full_name, role, active, hourly_wage, weekly_hours
-  `);
-
-  if (!rows.length) {
-    throw new Error("No encontramos a la persona seleccionada.");
-  }
-
-  return {
-    id: Number(rows[0].id),
-    fullName: sanitizedName,
-    role: sanitizedRole,
-    active,
-    hourlyWage: wageValue,
-    weeklyHours: weeklyValue,
-  };
-}
-
-async function deleteStaffMember(id: number): Promise<void> {
-  const sql = getSqlClient();
-
-  const rows = normalizeRows<SqlRow>(await sql`
-    DELETE FROM staff_members
-    WHERE id = ${id}
-    RETURNING id
-  `);
-
-  if (!rows.length) {
-    throw new Error("No se pudo eliminar al miembro del personal solicitado.");
-  }
-}
-
-export {
-  TIMEZONE,
-  closeExpiredSessions,
-  closeExpiredStaffSessions,
-  getStudentDirectory,
-  getLevelsWithLessons,
-  getActiveAttendances,
-  getStaffDirectory,
-  getActiveStaffAttendances,
-  registerCheckIn,
-  registerCheckOut,
-  registerStaffCheckIn,
-  registerStaffCheckOut,
-  listStaffMembers,
-  createStaffMember,
-  updateStaffMember,
-  deleteStaffMember,
-};
-=======
 
   const rows = normalizeRows<SqlRow>(await sql`
     INSERT INTO staff_members (full_name, role, hourly_wage, weekly_hours, active)
@@ -1043,5 +522,4 @@
   if (!rows.length) {
     throw new Error("No se pudo eliminar al miembro del personal solicitado.");
   }
-}
->>>>>>> 0a2ff4a9
+}